--- conflicted
+++ resolved
@@ -4,7 +4,6 @@
 import pandas as pd
 from IPython.display import clear_output
 
-<<<<<<< HEAD
 def precision_at_k(recommended, actual_clicked, K=10):
     """
     Computes Precision@K (how many top-K recommendations were actually clicked).
@@ -24,89 +23,34 @@
 
 
 def dcg_at_k(recommended, actual_clicked, K=10):
-=======
-def dcg_at_k(recommended, actual_clicked, K=5):
->>>>>>> 40e01625
     """
     Computes Discounted Cumulative Gain (DCG) at K.
     """
     return sum(1 / np.log2(i + 2) for i, item in enumerate(recommended[:K]) if item in actual_clicked)
 
-<<<<<<< HEAD
 
 def idcg_at_k(actual_clicked, K=10):
-=======
-def idcg_at_k(actual_clicked, K=5):
->>>>>>> 40e01625
     """
     Computes Ideal Discounted Cumulative Gain (IDCG) at K.
     """
     num_relevant = min(len(actual_clicked), K)
     return sum(1 / np.log2(i + 2) for i in range(num_relevant)) or 1  # Avoid division by zero
 
-<<<<<<< HEAD
 
 def ndcg_at_k(recommended, actual_clicked, K=10):
-=======
-def ndcg_at_k(recommended, actual_clicked, K=5):
->>>>>>> 40e01625
     """
     Computes Normalized Discounted Cumulative Gain (NDCG) at K.
     """
     return dcg_at_k(recommended, actual_clicked, K) / idcg_at_k(actual_clicked, K)
 
 
-<<<<<<< HEAD
-=======
-def auc_at_k(recommended, actual_clicked, K=5):
-    """
-    Computes AUC at K.
-
-    Here we treat the top-K recommended list as a binary ranking vector (1 if clicked, else 0)
-    and compute the fraction of positive-negative pairs that are correctly ordered.
-    """
-    recommended = recommended[:K]
-    relevance = [1 if item in actual_clicked else 0 for item in recommended]
-    num_positives = sum(relevance)
-    num_negatives = len(relevance) - num_positives
-
-    if num_positives == 0:
-        return 0.0
-    if num_negatives == 0:
-        return 1.0
-
-    correct_pairs = 0
-    total_pairs = num_positives * num_negatives
-    for i in range(len(relevance)):
-        if relevance[i] == 1:
-            for j in range(len(relevance)):
-                if relevance[j] == 0 and i < j:
-                    correct_pairs += 1
-    return correct_pairs / total_pairs
-
-def mrr_at_k(recommended, actual_clicked, K=5):
-    """
-    Computes Mean Reciprocal Rank (MRR) at K.
-    """
-    recommended = recommended[:K]
-    for i, item in enumerate(recommended):
-        if item in actual_clicked:
-            return 1.0 / (i + 1)
-    return 0.0
-
->>>>>>> 40e01625
 def evaluate_model(recommender, behaviors_df, K=10):
     """
     Evaluates a recommender model on a dataset.
     Uses the `impressions` column to determine relevant items.
     """
     ndcg_scores = []
-<<<<<<< HEAD
     match_stack = []
-=======
-    auc_scores = []
-    mrr_scores = []
->>>>>>> 40e01625
 
     for _, row in behaviors_df.iterrows():
         user_id = row["user_id"]
@@ -122,7 +66,6 @@
         recommended = recommender.recommend(user_id, N=K) or []
         recommended = recommended[:K]
 
-<<<<<<< HEAD
         matches = set(recommended) & set(actual_clicked)
         if matches:
             match_stack.append((user_id, matches))  # Store user & matched items
@@ -145,8 +88,6 @@
         # Compute scores
         precision_scores.append(precision_at_k(recommended, actual_clicked, K))
         recall_scores.append(recall_at_k(recommended, actual_clicked, K))
-=======
->>>>>>> 40e01625
         ndcg_scores.append(ndcg_at_k(recommended, actual_clicked, K))
         auc_scores.append(auc_at_k(recommended, actual_clicked, K))
         mrr_scores.append(mrr_at_k(recommended, actual_clicked, K))
@@ -155,4 +96,4 @@
     avg_auc = np.mean(auc_scores) if auc_scores else 0.0
     avg_mrr = np.mean(mrr_scores) if mrr_scores else 0.0
 
-    return avg_ndcg, avg_auc, avg_mrr+    return avg_precision, avg_recall, avg_ndcg